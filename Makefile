.PHONY: clean clean-data clean-all install test lint deploy-scraper deploy-processing scrape-month process-data venv compile-requirements run-backfill check-backfill deploy-backfill

clean-data:
	@echo "Cleaning data directories..."
	rm -rf data/html
	rm -rf data/json
	rm -f data/lookup.json
	mkdir -p data/html
	mkdir -p data/json

clean-all: clean-data
	@echo "Cleaning all generated files..."
	rm -rf data
	rm -rf __pycache__
	rm -rf *.pyc
	rm -rf .scrapy
	mkdir -p data/html
	mkdir -p data/json

<<<<<<< HEAD
=======
# Default clean command
>>>>>>> 04900e29
clean: clean-data

venv:
	@echo "Creating virtual environment..."
	uv venv

compile-requirements:
	@echo "Compiling requirements..."
	cd scraping && uv pip compile requirements.in -o requirements.txt
	cd processing && uv pip compile requirements.in -o requirements.txt

install: venv compile-requirements
	@echo "Installing dependencies..."
	cd scraping && uv pip install -r requirements.txt && uv pip install -e ".[dev]"
	cd processing && uv pip install -r requirements.txt && uv pip install -e ".[dev]"

test: install
	@echo "Running tests..."
<<<<<<< HEAD
	python -m pytest tests

=======
	source .venv/bin/activate && python -m pytest tests/unit/scraping/
	@echo "Note: processing module has no tests yet"
>>>>>>> 04900e29

lint: install
	@echo "Running linter..."
	source .venv/bin/activate && cd scraping && ruff check ncsoccer tests
	source .venv/bin/activate && cd processing && ruff check .

format: install
	@echo "Running formatter..."
	source .venv/bin/activate && cd scraping && ruff format ncsoccer tests
<<<<<<< HEAD
	source .venv/bin/activate && cd processing && ruff format .
=======
	source .venv/bin/activate && cd processing && ruff format .

deploy-scraper: compile-requirements
	cd terraform/infrastructure && terraform apply -target=aws_lambda_function.ncsoccer_scraper

deploy-processing: compile-requirements
	cd terraform/infrastructure && terraform apply -target=aws_lambda_function.processing

deploy-backfill:
	cd terraform/infrastructure && terraform apply -target=aws_sfn_state_machine.backfill_state_machine

scrape-month:
	AWS_PROFILE=mzakany python scripts/trigger_step_function.py \
		--state-machine-arn arn:aws:states:us-east-2:$${AWS_ACCOUNT:-}:stateMachine:$${STATE_MACHINE:-ncsoccer-workflow} \
		--mode month \
		--year $${YEAR} \
		--month $${MONTH} \
		$(if $(force),--force-scrape,)

process-data:
	AWS_PROFILE=mzakany python scripts/trigger_processing.py \
		--state-machine-arn arn:aws:states:us-east-2:$${AWS_ACCOUNT:-}:stateMachine:$${STATE_MACHINE:-ncsoccer-processing}

run-backfill:
	@echo "Starting backfill job..."
	AWS_PROFILE=mzakany AWS_REGION=us-east-2 aws stepfunctions start-execution \
		--state-machine-arn arn:aws:states:us-east-2:$${AWS_ACCOUNT:-552336166511}:stateMachine:ncsoccer-backfill \
		--name "backfill-smoke-test-$$(date +%s)" \
		--input '{}' \
		--output text
		
run-local-backfill:
	@echo "Starting local backfill..."
	@if [ -z "$(start_year)" ]; then \
		echo "Error: Missing start_year. Use: make run-local-backfill start_year=2007 start_month=1 [end_year=2023 end_month=12]"; \
		exit 1; \
	fi
	@if [ -z "$(start_month)" ]; then \
		echo "Error: Missing start_month. Use: make run-local-backfill start_year=2007 start_month=1 [end_year=2023 end_month=12]"; \
		exit 1; \
	fi
	python scripts/run_backfill.py \
		--start-year=$(start_year) \
		--start-month=$(start_month) \
		$(if $(end_year),--end-year=$(end_year),) \
		$(if $(end_month),--end-month=$(end_month),) \
		$(if $(force),--force-scrape,) \
		$(if $(timeout),--timeout=$(timeout),)

check-backfill:
	@echo "Checking backfill executions..."
	AWS_PROFILE=mzakany python scripts/backfill_monitor.py --verbose

monitor-backfill:
	@echo "Monitoring backfill job..."
	AWS_PROFILE=mzakany python scripts/backfill_monitor.py --monitor --interval 30 --count 10

analyze-execution:
	@if [ -z "$(execution)" ]; then \
		echo "Error: Missing execution ARN. Use: make analyze-execution execution=ARN"; \
		exit 1; \
	fi
	AWS_PROFILE=mzakany python scripts/backfill_monitor.py --execution-arn $(execution)

# Local testing commands to avoid deployment cycles
test-lambda-container:
	@echo "Testing Lambda container with full entrypoint verification..."
	./scripts/test_lambda_container.sh

test-lambda-entrypoint:
	@echo "Testing Lambda entrypoint configuration..."
	./scripts/test_lambda_entrypoint.sh

test-lambda-image:
	@echo "Building and testing Lambda Docker image locally..."
	./scripts/test_lambda_image.sh

test-workflow:
	@echo "Running local workflow simulation..."
	@if [ -z "$(year)" ] || [ -z "$(month)" ]; then \
		echo "Error: Missing year or month. Use: make test-workflow year=2025 month=3 [day=15 mode=day|month]"; \
		exit 1; \
	fi
	python scripts/local_workflow_simulator.py \
		--year $(year) \
		--month $(month) \
		$(if $(day),--day=$(day),) \
		$(if $(mode),--mode=$(mode),--mode=day) \
		$(if $(force),--force-scrape,)

# Run the real scraper test directly (without deployment)
test-real-scraper:
	@echo "Running real scraper test..."
	python -m pytest tests/functional/test_real_scraper.py -v
>>>>>>> 04900e29
<|MERGE_RESOLUTION|>--- conflicted
+++ resolved
@@ -17,10 +17,7 @@
 	mkdir -p data/html
 	mkdir -p data/json
 
-<<<<<<< HEAD
-=======
 # Default clean command
->>>>>>> 04900e29
 clean: clean-data
 
 venv:
@@ -39,13 +36,8 @@
 
 test: install
 	@echo "Running tests..."
-<<<<<<< HEAD
-	python -m pytest tests
-
-=======
-	source .venv/bin/activate && python -m pytest tests/unit/scraping/
+	source .venv/bin/activate && python -m pytest tests
 	@echo "Note: processing module has no tests yet"
->>>>>>> 04900e29
 
 lint: install
 	@echo "Running linter..."
@@ -55,9 +47,6 @@
 format: install
 	@echo "Running formatter..."
 	source .venv/bin/activate && cd scraping && ruff format ncsoccer tests
-<<<<<<< HEAD
-	source .venv/bin/activate && cd processing && ruff format .
-=======
 	source .venv/bin/activate && cd processing && ruff format .
 
 deploy-scraper: compile-requirements
@@ -151,5 +140,4 @@
 # Run the real scraper test directly (without deployment)
 test-real-scraper:
 	@echo "Running real scraper test..."
-	python -m pytest tests/functional/test_real_scraper.py -v
->>>>>>> 04900e29
+	python -m pytest tests/functional/test_real_scraper.py -v